{-# LANGUAGE RecordWildCards #-}

module Main where

<<<<<<< HEAD
import Control.Lens (view, (^.), to)
import Data.Has                   (Has(..))
=======
import Control.Lens (view, (^.), to, (.~), (&))
>>>>>>> 313a4f8b
import Control.Monad (unless)
import Control.Monad.Reader (runReaderT, liftIO)
import Control.Monad.Random (getRandom)
import Data.Map.Strict (keys)
import Data.Text (pack, unpack)
import Data.Version (showVersion)
import Options.Applicative
import Paths_echidna (version)
import System.Exit (exitWith, exitSuccess, ExitCode(..))
import System.IO (hPutStrLn, stderr)

import EVM (env, contracts)
import EVM.ABI (AbiValue(AbiAddress))

import Echidna.ABI
import Echidna.Config
import Echidna.Solidity
import Echidna.Campaign
import Echidna.UI
import Echidna.Transaction
import Echidna.Processor

import qualified Data.List.NonEmpty as NE
import qualified Data.Set as DS

data Options = Options
  { filePath         :: NE.NonEmpty FilePath
  , selectedContract :: Maybe String
  , configFilepath   :: Maybe FilePath
  , outputFormat     :: Maybe OutputFormat
  }

options :: Parser Options
options = Options <$> (NE.fromList <$> some (argument str (metavar "FILES"
                        <> help "Solidity files to analyze")))
                  <*> optional (option str $ long "contract"
                        <> metavar "CONTRACT"
                        <> help "Contract to analyze")
                  <*> optional (option str $ long "config"
                        <> metavar "CONFIG"
                        <> help "Config file")
                  <*> optional (option auto $ long "format"
                        <> metavar "FORMAT"
                        <> help "Output format: json, text, none. Disables interactive UI")

versionOption :: Parser (a -> a)
versionOption = infoOption
                  ("Echidna " ++ showVersion version)
                  (long "version" <> help "Show version")

optsParser :: ParserInfo Options
optsParser = info (helper <*> versionOption <*> options) $ fullDesc
  <> progDesc "EVM property-based testing framework"
  <> header "Echidna"

main :: IO ()
<<<<<<< HEAD
main = do Options f c conf <- execParser opts
          g   <- getRandom
          EConfigWithUsage cfg ks _ <- maybe (pure (EConfigWithUsage defaultConfig mempty mempty)) parseConfig conf
          unless (cfg ^. sConf . quiet) $ mapM_ (hPutStrLn stderr . ("Warning: unused option: " ++) . unpack) ks
          let cd = corpusDir $ view cConf cfg
          txs <- loadTxs cd
          cpg <- flip runReaderT cfg $ do
            cs       <- Echidna.Solidity.contracts f
            ads      <- addresses
            p <- loadSpecified (pack <$> c) cs

            ca <- view (hasLens . cryticArgs) 
            si <- runSlither (NE.head f) ca
            liftIO $ print si

            (v,w,ts) <- prepareForTest p c si
            let ads' = AbiAddress <$> v ^. env . EVM.contracts . to keys
            ui v w ts (Just $ mkGenDict (dictFreq $ view cConf cfg) (extractConstants cs ++ NE.toList ads ++ ads') [] g (returnTypes cs)) txs
          saveTxs cd (map snd $ DS.toList $ view corpus cpg)
          if not . isSuccess $ cpg then exitWith $ ExitFailure 1 else exitSuccess
=======
main = do
  opts@Options{..} <- execParser optsParser
  g <- getRandom
  EConfigWithUsage loadedCfg ks _ <- maybe (pure (EConfigWithUsage defaultConfig mempty mempty)) parseConfig configFilepath
  let cfg = overrideConfig loadedCfg opts
  unless (cfg ^. sConf . quiet) $ mapM_ (hPutStrLn stderr . ("Warning: unused option: " ++) . unpack) ks
  let cd = corpusDir $ view cConf cfg
  txs <- loadTxs cd
  cpg <- flip runReaderT cfg $ do
    cs       <- Echidna.Solidity.contracts filePath
    ads      <- addresses
    (v,w,ts) <- loadSpecified (pack <$> selectedContract) cs >>= prepareForTest
    let ads' = AbiAddress <$> v ^. env . EVM.contracts . to keys
    ui v w ts (Just $ mkGenDict (dictFreq $ view cConf cfg) (extractConstants cs ++ NE.toList ads ++ ads') [] g (returnTypes cs)) txs
  saveTxs cd (map snd $ DS.toList $ view corpus cpg)
  if not . isSuccess $ cpg then exitWith $ ExitFailure 1 else exitSuccess
  where
  overrideConfig cfg Options{..} =
    case maybe (cfg ^. uConf . operationMode) NonInteractive outputFormat of
      Interactive -> cfg
      NonInteractive Text ->
        cfg & uConf . operationMode .~ NonInteractive Text
      nonInteractive ->
        cfg & sConf . quiet .~ True
            & uConf . operationMode .~ nonInteractive
>>>>>>> 313a4f8b
<|MERGE_RESOLUTION|>--- conflicted
+++ resolved
@@ -2,12 +2,8 @@
 
 module Main where
 
-<<<<<<< HEAD
-import Control.Lens (view, (^.), to)
+import Control.Lens (view, (^.), to, (.~), (&))
 import Data.Has                   (Has(..))
-=======
-import Control.Lens (view, (^.), to, (.~), (&))
->>>>>>> 313a4f8b
 import Control.Monad (unless)
 import Control.Monad.Reader (runReaderT, liftIO)
 import Control.Monad.Random (getRandom)
@@ -64,28 +60,7 @@
   <> header "Echidna"
 
 main :: IO ()
-<<<<<<< HEAD
-main = do Options f c conf <- execParser opts
-          g   <- getRandom
-          EConfigWithUsage cfg ks _ <- maybe (pure (EConfigWithUsage defaultConfig mempty mempty)) parseConfig conf
-          unless (cfg ^. sConf . quiet) $ mapM_ (hPutStrLn stderr . ("Warning: unused option: " ++) . unpack) ks
-          let cd = corpusDir $ view cConf cfg
-          txs <- loadTxs cd
-          cpg <- flip runReaderT cfg $ do
-            cs       <- Echidna.Solidity.contracts f
-            ads      <- addresses
-            p <- loadSpecified (pack <$> c) cs
 
-            ca <- view (hasLens . cryticArgs) 
-            si <- runSlither (NE.head f) ca
-            liftIO $ print si
-
-            (v,w,ts) <- prepareForTest p c si
-            let ads' = AbiAddress <$> v ^. env . EVM.contracts . to keys
-            ui v w ts (Just $ mkGenDict (dictFreq $ view cConf cfg) (extractConstants cs ++ NE.toList ads ++ ads') [] g (returnTypes cs)) txs
-          saveTxs cd (map snd $ DS.toList $ view corpus cpg)
-          if not . isSuccess $ cpg then exitWith $ ExitFailure 1 else exitSuccess
-=======
 main = do
   opts@Options{..} <- execParser optsParser
   g <- getRandom
@@ -93,13 +68,28 @@
   let cfg = overrideConfig loadedCfg opts
   unless (cfg ^. sConf . quiet) $ mapM_ (hPutStrLn stderr . ("Warning: unused option: " ++) . unpack) ks
   let cd = corpusDir $ view cConf cfg
+
+  -- load corpus (if any)
   txs <- loadTxs cd
   cpg <- flip runReaderT cfg $ do
-    cs       <- Echidna.Solidity.contracts filePath
-    ads      <- addresses
-    (v,w,ts) <- loadSpecified (pack <$> selectedContract) cs >>= prepareForTest
+
+    -- compile and load contracts
+    cs <- Echidna.Solidity.contracts filePath
+    ads <- addresses
+    p <- loadSpecified (pack <$> selectedContract) cs
+
+    -- run processors
+    ca <- view (hasLens . cryticArgs)
+    si <- runSlither (NE.head filePath) ca
+    liftIO $ print si
+  
+    -- load tests
+    (v,w,ts) <- prepareForTest p selectedContract si
     let ads' = AbiAddress <$> v ^. env . EVM.contracts . to keys
+    -- start ui and run tests
     ui v w ts (Just $ mkGenDict (dictFreq $ view cConf cfg) (extractConstants cs ++ NE.toList ads ++ ads') [] g (returnTypes cs)) txs
+
+  -- save corpus
   saveTxs cd (map snd $ DS.toList $ view corpus cpg)
   if not . isSuccess $ cpg then exitWith $ ExitFailure 1 else exitSuccess
   where
@@ -110,5 +100,4 @@
         cfg & uConf . operationMode .~ NonInteractive Text
       nonInteractive ->
         cfg & sConf . quiet .~ True
-            & uConf . operationMode .~ nonInteractive
->>>>>>> 313a4f8b
+            & uConf . operationMode .~ nonInteractive