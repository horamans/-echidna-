{-# LANGUAGE FlexibleInstances #-}
{-# LANGUAGE LambdaCase #-}
{-# LANGUAGE MultiParamTypeClasses #-}
{-# LANGUAGE ScopedTypeVariables #-}
{-# LANGUAGE TemplateHaskell #-}
{-# LANGUAGE TupleSections #-}

module Echidna.Config where

import Control.Lens
import Control.Monad.Catch (MonadThrow)
import Control.Monad.IO.Class (MonadIO(..))
import Control.Monad.Reader (Reader, ReaderT(..), runReader)
import Data.ByteString.Lazy.Char8 (unpack)
import Data.Has (Has(..))
import Data.Aeson
import Data.Aeson.Lens
import Data.Text (isPrefixOf)
import EVM (result)

import qualified Control.Monad.Fail as M (MonadFail(..))
import qualified Data.ByteString as BS
import qualified Data.Yaml as Y

import Echidna.Campaign
import Echidna.Solidity
import Echidna.Test
import Echidna.UI

-- | Our big glorious global config type, just a product of each local config.,
data EConfig = EConfig { _cConf :: CampaignConf
                       , _nConf :: Names
                       , _sConf :: SolConf
                       , _tConf :: TestConf
                       , _uConf :: UIConf
                       }
makeLenses ''EConfig

instance Has CampaignConf EConfig where
  hasLens = cConf

instance Has Names EConfig where
  hasLens = nConf

instance Has SolConf EConfig where
  hasLens = sConf

instance Has TestConf EConfig where
  hasLens = tConf

instance Has UIConf EConfig where
  hasLens = uConf

instance FromJSON EConfig where
  parseJSON (Object v) =
    let tc = do psender <- v .:? "psender" .!= 0x00a329c0648769a73afac7f9381e08fb43dbea70
                fprefix <- v .:? "prefix"  .!= "echidna_"
                let goal fname = if (fprefix <> "revert_") `isPrefixOf` fname then ResRevert else ResTrue
                return $ TestConf (\fname -> (== goal fname)  . maybe ResOther classifyRes . view result) (const psender)
        cc = CampaignConf <$> v .:? "testLimit"   .!= 10000
                          <*> v .:? "seqLen"      .!= 100
                          <*> v .:? "shrinkLimit" .!= 5000
                          <*> pure Nothing
                          <*> v .:? "seed"
        names = const $ const mempty :: Names
        ppc = cc <&> \c x g -> runReader (ppCampaign x) (c, names) ++ "\nSeed: " ++ show g
        style :: Y.Parser (Campaign -> Int -> String)
        style = v .:? "format" .!= ("text" :: String) >>=
          \case "text"             -> ppc
                "json"             -> pure . flip $ \g ->
                  unpack . encode . set (_Object . at "seed") (Just . toJSON $ g) . toJSON;
                "none"             -> pure . const . const $ ""
                _                  -> pure $ \_ _ -> M.fail
                  "unrecognized ui type (should be text, json, or none)" in
    EConfig <$> cc
            <*> pure names
<<<<<<< HEAD
            <*> (SolConf <$> v .:? "contractAddr" .!= 0x00a329c0648769a73afac7f9381e08fb43dbea72
                         <*> v .:? "deployer"     .!= 0x00a329c0648769a73afac7f9381e08fb43dbea70
                         <*> v .:? "sender"       .!= [0x00a329c0648769a73afac7f9381e08fb43dbea70]
                         <*> v .:? "prefix"       .!= "echidna_"
                         <*> v .:? "solcArgs"     .!= ""
                         <*> v .:? "quiet"        .!= False
                         <*> v .:? "initialize"   .!= Nothing)
=======
            <*> (SolConf <$> v .:? "contractAddr"   .!= 0x00a329c0648769a73afac7f9381e08fb43dbea72
                         <*> v .:? "deployer"       .!= 0x00a329c0648769a73afac7f9381e08fb43dbea70
                         <*> v .:? "sender"         .!= [0x00a329c0648769a73afac7f9381e08fb43dbea70]
                         <*> v .:? "balanceAddr"    .!= 0xffffffff
                         <*> v .:? "balanceContract".!= 0
                         <*> v .:? "prefix"         .!= "echidna_"
                         <*> v .:? "solcArgs"       .!= ""
                         <*> v .:? "solcLibs"       .!= []
                         <*> v .:? "quiet"          .!= False)
>>>>>>> daa04ae3
            <*> tc
            <*> (UIConf <$> v .:? "dashboard" .!= True <*> style)
  parseJSON _ = parseJSON (Object mempty)

-- | The default config used by Echidna (see the 'FromJSON' instance for values used).
defaultConfig :: EConfig
defaultConfig = either (error "Config parser got messed up :(") id $ Y.decodeEither' ""

-- | Try to parse an Echidna config file, throw an error if we can't.
parseConfig :: (MonadThrow m, MonadIO m) => FilePath -> m EConfig
parseConfig f = liftIO (BS.readFile f) >>= Y.decodeThrow

-- | Run some action with the default configuration, useful in the REPL.
withDefaultConfig :: ReaderT EConfig m a -> m a
withDefaultConfig = (`runReaderT` defaultConfig)

-- | 'withDefaultConfig' but not for transformers
withDefaultConfig' :: Reader EConfig a -> a
withDefaultConfig' = (`runReader` defaultConfig)<|MERGE_RESOLUTION|>--- conflicted
+++ resolved
@@ -74,15 +74,6 @@
                   "unrecognized ui type (should be text, json, or none)" in
     EConfig <$> cc
             <*> pure names
-<<<<<<< HEAD
-            <*> (SolConf <$> v .:? "contractAddr" .!= 0x00a329c0648769a73afac7f9381e08fb43dbea72
-                         <*> v .:? "deployer"     .!= 0x00a329c0648769a73afac7f9381e08fb43dbea70
-                         <*> v .:? "sender"       .!= [0x00a329c0648769a73afac7f9381e08fb43dbea70]
-                         <*> v .:? "prefix"       .!= "echidna_"
-                         <*> v .:? "solcArgs"     .!= ""
-                         <*> v .:? "quiet"        .!= False
-                         <*> v .:? "initialize"   .!= Nothing)
-=======
             <*> (SolConf <$> v .:? "contractAddr"   .!= 0x00a329c0648769a73afac7f9381e08fb43dbea72
                          <*> v .:? "deployer"       .!= 0x00a329c0648769a73afac7f9381e08fb43dbea70
                          <*> v .:? "sender"         .!= [0x00a329c0648769a73afac7f9381e08fb43dbea70]
@@ -91,8 +82,8 @@
                          <*> v .:? "prefix"         .!= "echidna_"
                          <*> v .:? "solcArgs"       .!= ""
                          <*> v .:? "solcLibs"       .!= []
-                         <*> v .:? "quiet"          .!= False)
->>>>>>> daa04ae3
+                         <*> v .:? "quiet"          .!= False
+                         <*> v .:? "initialize"     .!= Nothing)
             <*> tc
             <*> (UIConf <$> v .:? "dashboard" .!= True <*> style)
   parseJSON _ = parseJSON (Object mempty)
