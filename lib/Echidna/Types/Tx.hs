--- conflicted
+++ resolved
@@ -9,14 +9,8 @@
 import Data.ByteString (ByteString)
 import Data.Text (Text)
 import EVM (VMResult(..), Error(..))
-<<<<<<< HEAD
-import EVM.Concrete (Word, w256)
-import EVM.Types (Addr, W256)
+import EVM.Types (Addr, W256, Word, w256)
 import EVM.ABI (encodeAbiValue, AbiValue(..))
-=======
-import EVM.Types (Addr, W256, Word, w256)
-import EVM.ABI (AbiValue)
->>>>>>> 4aeffd4b
 
 import Echidna.Types.Buffer (viewBuffer)
 import Echidna.Orphans.JSON ()
@@ -99,15 +93,10 @@
                   -> Tx
 createTxWithValue bc s d g = Tx (SolCreate bc) s d g 0
 
-<<<<<<< HEAD
 data TxResult = ReturnTrue
               | ReturnFalse
               | Stop
               | ErrorBalanceTooLow 
-=======
-data TxResult = Success
-              | ErrorBalanceTooLow
->>>>>>> 4aeffd4b
               | ErrorUnrecognizedOpcode
               | ErrorSelfDestruction
               | ErrorStackUnderrun
