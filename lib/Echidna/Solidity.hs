--- conflicted
+++ resolved
@@ -77,20 +77,6 @@
 instance Exception SolException
 
 -- | Configuration for loading Solidity for Echidna testing.
-<<<<<<< HEAD
-data SolConf = SolConf { _contractAddr    :: Addr           -- ^ Contract address to use
-                       , _deployer        :: Addr           -- ^ Contract deployer address to use
-                       , _sender          :: [Addr]         -- ^ Sender addresses to use
-                       , _balanceAddr     :: Integer        -- ^ Initial balance of deployer and senders
-                       , _balanceContract :: Integer        -- ^ Initial balance of contract to test
-                       , _prefix          :: Text           -- ^ Function name prefix used to denote tests
-                       , _cryticArgs      :: [String] -- ^ Args to pass to crytic
-                       , _solcArgs        :: String         -- ^ Args to pass to @solc@
-                       , _solcLibs        :: [String]       -- ^ List of libraries to load, in order.
-                       , _quiet           :: Bool           -- ^ Suppress @solc@ output, errors, and warnings
-                       , _initialize      :: Maybe FilePath -- ^ Initialize world with Etheno txns
-                       , _checkAsserts    :: Bool     -- ^ Test if we can cause assertions to fail
-=======
 data SolConf = SolConf { _contractAddr    :: Addr             -- ^ Contract address to use
                        , _deployer        :: Addr             -- ^ Contract deployer address to use
                        , _sender          :: NE.NonEmpty Addr -- ^ Sender addresses to use
@@ -101,8 +87,8 @@
                        , _solcArgs        :: String           -- ^ Args to pass to @solc@
                        , _solcLibs        :: [String]         -- ^ List of libraries to load, in order.
                        , _quiet           :: Bool             -- ^ Suppress @solc@ output, errors, and warnings
+                       , _initialize      :: Maybe FilePath   -- ^ Initialize world with Etheno txns
                        , _checkAsserts    :: Bool             -- ^ Test if we can cause assertions to fail
->>>>>>> ba75af8f
                        }
 makeLenses ''SolConf
 
@@ -125,17 +111,10 @@
     _ <- readCreateProcess (proc "crytic-compile" $ (c ++ solargs) |> fp) {std_err = stderr} ""
     readSolc "crytic-export/combined_solc.json")
 
-
-<<<<<<< HEAD
-addresses :: (MonadReader x m, Has SolConf x) => m [AbiValue]
+addresses :: (MonadReader x m, Has SolConf x) => m (NE.NonEmpty AbiValue)
 addresses = view hasLens <&> \(SolConf ca d ads _ _ _ _ _ _ _ _ _) ->
-  AbiAddress . fromIntegral <$> nub (ads ++ [ca, d, 0x0])
-=======
-addresses :: (MonadReader x m, Has SolConf x) => m (NE.NonEmpty AbiValue)
-addresses = view hasLens <&> \(SolConf ca d ads _ _ _ _ _ _ _ _) ->
   AbiAddress . fromIntegral <$> NE.nub (join ads [ca, d, 0x0])
   where join (first NE.:| rest) list = first NE.:| (rest ++ list)
->>>>>>> ba75af8f
 
 populateAddresses :: [Addr] -> Integer -> VM -> VM
 populateAddresses []     _ vm = vm
@@ -164,15 +143,9 @@
 -- testing and extract an ABI and list of tests. Throws exceptions if anything returned doesn't look
 -- usable for Echidna. NOTE: Contract names passed to this function should be prefixed by the
 -- filename their code is in, plus a colon.
-<<<<<<< HEAD
 loadSpecified :: (MonadIO m, MonadThrow m, MonadReader x m, Has SolConf x, Has TxConf x)
-              => Maybe Text -> [SolcContract] -> m (VM, [SolSignature], [Text])
-loadSpecified name cs = let ensure l e = if l == mempty then throwM e else pure () in do
-=======
-loadSpecified :: (MonadIO m, MonadThrow m, MonadReader x m, Has SolConf x)
               => Maybe Text -> [SolcContract] -> m (VM, NE.NonEmpty SolSignature, [Text])
 loadSpecified name cs = do
->>>>>>> ba75af8f
   -- Pick contract to load
   c <- choose cs name
   q <- view (hasLens . quiet)
@@ -184,18 +157,13 @@
   -- Local variables
   (SolConf ca d ads bala balc pref _ _ libs _ fp ch) <- view hasLens
   let bc = c ^. creationCode
-<<<<<<< HEAD
-=======
-      blank = populateAddresses (NE.toList ads |> d) bala (vmForEthrunCreation bc)
-            & env . EVM.contracts %~ sans 0x3be95e4159a131e56a84657c4ad4d43ec7cd865d -- fixes weird nonce issues
->>>>>>> ba75af8f
       abi = liftM2 (,) (view methodName) (fmap snd . view methodInputs) <$> toList (c ^. abiMap)
       con = view constructorInputs c
       (tests, funs) = partition (isPrefixOf pref . fst) abi
   -- Set up initial VM, either with chosen contract or Etheno initialization file
   -- need to use snd to add to ABI dict
   (blank', _) <- maybe (pure (vmForEthrunCreation bc, [])) (loadEthenoBatch (fst <$> tests)) fp
-  let blank = populateAddresses (ads |> d) bala blank'
+  let blank = populateAddresses (NE.toList ads |> d) bala blank'
             & env . EVM.contracts %~ sans 0x3be95e4159a131e56a84657c4ad4d43ec7cd865d -- fixes weird nonce issues
 
   unless (null con) (throwM $ ConstructorArgs (show con))
@@ -229,28 +197,17 @@
 --loadSolidity :: (MonadIO m, MonadThrow m, MonadReader x m, Has SolConf x)
 --             => FilePath -> Maybe Text -> m (VM, [SolSignature], [Text])
 --loadSolidity fp name = contracts fp >>= loadSpecified name
-<<<<<<< HEAD
 loadWithCryticCompile :: (MonadIO m, MonadThrow m, MonadReader x m, Has SolConf x, Has TxConf x)
-             => FilePath -> Maybe Text -> m (VM, [SolSignature], [Text])
-=======
-loadWithCryticCompile :: (MonadIO m, MonadThrow m, MonadReader x m, Has SolConf x)
              => FilePath -> Maybe Text -> m (VM, NE.NonEmpty SolSignature, [Text])
->>>>>>> ba75af8f
 loadWithCryticCompile fp name = contracts fp >>= loadSpecified name
 
 
 -- | Given the results of 'loadSolidity', assuming a single-contract test, get everything ready
 -- for running a 'Campaign' against the tests found.
 prepareForTest :: (MonadReader x m, Has SolConf x)
-<<<<<<< HEAD
-               => (VM, [SolSignature], [Text]) -> m (VM, World, [SolTest])
+               => (VM, NE.NonEmpty SolSignature, [Text]) -> m (VM, World, [SolTest])
 prepareForTest (v, a, ts) = view hasLens <&> \(SolConf _ _ s _ _ _ _ _ _ _ _ ch) ->
-  (v, World s [(r, a)], fmap Left (zip ts $ repeat r) ++ if ch then Right <$> drop 1 a else []) where
-=======
-               => (VM, NE.NonEmpty SolSignature, [Text]) -> m (VM, World, [SolTest])
-prepareForTest (v, a, ts) = view hasLens <&> \(SolConf _ _ s _ _ _ _ _ _ _ ch) ->
   (v, World s ((r, a) NE.:| []), fmap Left (zip ts $ repeat r) ++ if ch then Right <$> drop 1 a' else []) where
->>>>>>> ba75af8f
     r = v ^. state . contract
     a' = NE.toList a
 
