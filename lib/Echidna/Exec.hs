--- conflicted
+++ resolved
@@ -16,14 +16,9 @@
 import Data.Set (Set)
 import EVM
 import EVM.Op (Op(..))
-<<<<<<< HEAD
-import EVM.Exec (exec)
+import EVM.Exec (exec, vmForEthrunCreation)
 import EVM.Solidity (stripBytecodeMetadata)
 import EVM.Symbolic (Buffer(..))
-=======
-import EVM.Exec (exec, vmForEthrunCreation)
-import EVM.Solidity (stripBytecodeMetadata)
->>>>>>> 802c247d
 
 import qualified Data.ByteString as BS
 import qualified Data.Map as M
